
#include "CdBG.hpp"
#include "Output_Format.hpp"
#include "utility.hpp"
#include "fmt/format.h"
#include "spdlog/spdlog.h"
#include "spdlog/async.h"
#include "spdlog/sinks/basic_file_sink.h"

#include <chrono>


// Define the static fields required with `spdlog` thread pools.
template <uint16_t k> constexpr size_t CdBG<k>::ASYNC_LOG_QUEUE_SZ;
template <uint16_t k> constexpr uint16_t CdBG<k>::ASYNC_LOG_N_THREADS;

// Define the static fields required for the GFA output.
template <uint16_t k> const std::string CdBG<k>::GFA1_HEADER = "H\tVN:Z:1.0";
template <uint16_t k> const std::string CdBG<k>::GFA2_HEADER = "H\tVN:Z:2.0";


template <uint16_t k>
void CdBG<k>::set_temp_file_prefixes(const std::string& working_dir)
{
    // Check if temporary files can be created with random names.
    constexpr uint64_t RETRY_COUNT = 10;
    std::string temp_file_prefix;
    
    for(uint64_t attempt = 0; attempt < RETRY_COUNT; ++attempt)
    {
        temp_file_prefix = get_random_string(TEMP_FILE_PREFIX_LEN);
        if(!file_prefix_exists(working_dir, temp_file_prefix))
        {
            path_file_prefix = working_dir + "/" + path_file_prefix + temp_file_prefix;
            overlap_file_prefix = working_dir + "/" + overlap_file_prefix + temp_file_prefix;

            std::cout << "Temporary path file name prefixes: " << path_file_prefix << "\n";

            return;
        }
    }

    std::cerr << "Failed to find any random prefix for temporary file names. Aborting.\n";
    std::exit(EXIT_FAILURE);
}


template <uint16_t k>
void CdBG<k>::reset_path_loggers(const uint64_t file_id)
{
    const cuttlefish::Output_Format gfa_v = params.output_format();
    const uint16_t thread_count = params.thread_count();

    path_output_.clear();
    if(gfa_v == cuttlefish::Output_Format::gfa1)
        overlap_output_.clear(),
        link_added.clear();

    path_output_.resize(thread_count);
    if(gfa_v == cuttlefish::Output_Format::gfa1)
        overlap_output_.resize(thread_count),
        link_added.resize(thread_count);

    
    // Instantiate a `spdlog` thread pool for outputting paths and overlaps.
    tp_path = std::make_shared<spdlog::details::thread_pool>(ASYNC_LOG_QUEUE_SZ, ASYNC_LOG_N_THREADS);


    for(uint16_t t_id = 0; t_id < thread_count; ++t_id)
    {
        const std::string path_file_name_(path_file_name(t_id, file_id));

        // Clear the thread-specific path output file.
        std::ofstream op(path_file_name_.c_str(), std::ofstream::out | std::ofstream::trunc);
        op.close();

        std::string logger_name("async_path_logger_");
        logger_name += std::to_string(t_id);
        // path_output_[t_id] = spdlog::basic_logger_mt<spdlog::async_factory>(logger_name, path_file_name);
        auto sink = std::make_shared<spdlog::sinks::basic_file_sink_mt>(path_file_name_);
        path_output_[t_id] = std::make_shared<spdlog::async_logger>(logger_name, sink, tp_path, spdlog::async_overflow_policy::block);
        path_output_[t_id]->set_pattern("%v");

        if(gfa_v == cuttlefish::Output_Format::gfa1)
        {
            const std::string overlap_file_name = overlap_file_prefix + std::to_string(t_id);
        
            // Clear the thread-specific overlap output file.
            std::ofstream op(overlap_file_name.c_str(), std::ofstream::out | std::ofstream::trunc);
            op.close();

            logger_name = std::string("async_overlap_logger_") + std::to_string(t_id);
            // overlap_output_[t_id] = spdlog::basic_logger_mt<spdlog::async_factory>(logger_name, overlap_file_name);
            sink = std::make_shared<spdlog::sinks::basic_file_sink_mt>(overlap_file_name);
            overlap_output_[t_id] = std::make_shared<spdlog::async_logger>(logger_name, sink, tp_path, spdlog::async_overflow_policy::block);
            overlap_output_[t_id]->set_pattern("%v");
        }
    }
}


template <uint16_t k>
std::string CdBG<k>::path_file_name(const uint16_t thread_id, const uint64_t file_id) const
{
    return  path_file_prefix + std::to_string(thread_id) +
            (file_id ? ("_" + std::to_string(file_id)) : "");
}


template <uint16_t k>
void CdBG<k>::allocate_path_buffers()
{
    const uint16_t thread_count = params.thread_count();
    const cuttlefish::Output_Format gfa_v = params.output_format();


    path_buffer.resize(thread_count);
    if(gfa_v == cuttlefish::Output_Format::gfa1)
        overlap_buffer.resize(thread_count);

    for(uint16_t t_id = 0; t_id < thread_count; ++t_id)
    {
        path_buffer[t_id].reserve(BUFFER_CAPACITY);
        if(gfa_v == cuttlefish::Output_Format::gfa1)
            overlap_buffer[t_id].reserve(BUFFER_CAPACITY);
    }
}


template <uint16_t k>
void CdBG<k>::reset_extreme_unitigs()
{
    const uint16_t thread_count = params.thread_count();

    first_unitig.resize(thread_count);
    second_unitig.resize(thread_count);
    last_unitig.resize(thread_count);

    std::fill(first_unitig.begin(), first_unitig.end(), Oriented_Unitig());
    std::fill(second_unitig.begin(), second_unitig.end(), Oriented_Unitig());
    std::fill(last_unitig.begin(), last_unitig.end(), Oriented_Unitig());
}


template <uint16_t k>
void CdBG<k>::output_gfa_off_substring(const uint16_t thread_id, const char* const seq, const size_t seq_len, const size_t left_end, const size_t right_end)
{
    size_t kmer_idx = left_end;
    while(kmer_idx <= right_end)
    {
        kmer_idx = search_valid_kmer(seq, kmer_idx, right_end);

        // No valid k-mer remains in the sequence.
        if(kmer_idx > right_end)
            break;

        // Process a maximal valid contiguous subsequence, and advance to the index following it.
        kmer_idx = output_maximal_unitigs_gfa(thread_id, seq, seq_len, right_end, kmer_idx);
    }
}


template <uint16_t k>
size_t CdBG<k>::output_maximal_unitigs_gfa(const uint16_t thread_id, const char* const seq, const size_t seq_len, const size_t right_end, const size_t start_idx)
{
    size_t kmer_idx = start_idx;

    // assert(kmer_idx <= seq_len - k);

    Annotated_Kmer<k> curr_kmer(Kmer<k>(seq, kmer_idx), kmer_idx, *hash_table);

    // The subsequence contains only an isolated k-mer, i.e. there's no valid left or right
    // neighboring k-mer to this k-mer. So it's a maximal unitig by itself.
    if((kmer_idx == 0 || Kmer<k>::is_placeholder(seq[kmer_idx - 1])) &&
        (kmer_idx + k == seq_len || Kmer<k>::is_placeholder(seq[kmer_idx + k])))
        output_gfa_unitig(thread_id, seq, curr_kmer, curr_kmer);
    else    // At least one valid neighbor exists, either to the left or to the right, or on both sides.
    {
        // No valid right neighbor exists for the k-mer.
        if(kmer_idx + k == seq_len || Kmer<k>::is_placeholder(seq[kmer_idx + k]))
        {
            // A valid left neighbor exists as it's not an isolated k-mer.
            Annotated_Kmer<k> prev_kmer(Kmer<k>(seq, kmer_idx - 1), kmer_idx, *hash_table);
            
            if(is_unipath_start(curr_kmer.state_class(), curr_kmer.dir(), prev_kmer.state_class(), prev_kmer.dir()))
                // A maximal unitig ends at the ending of a maximal valid subsequence.
                output_gfa_unitig(thread_id, seq, curr_kmer, curr_kmer);

            // The contiguous sequence ends at this k-mer.
            return kmer_idx + k;
        }


        // A valid right neighbor exists for the k-mer.
        Annotated_Kmer<k> next_kmer = curr_kmer;
        next_kmer.roll_to_next_kmer(seq[kmer_idx + k], *hash_table);

        bool on_unipath = false;
        Annotated_Kmer<k> unipath_start_kmer;
        Annotated_Kmer<k> prev_kmer;

        // No valid left neighbor exists for the k-mer.
        if(kmer_idx == 0 || Kmer<k>::is_placeholder(seq[kmer_idx - 1]))
        {
            // A maximal unitig starts at the beginning of a maximal valid subsequence.
            on_unipath = true;
            unipath_start_kmer = curr_kmer;
        }
        // Both left and right valid neighbors exist for this k-mer.
        else
        {
            prev_kmer = Annotated_Kmer<k>(Kmer<k>(seq, kmer_idx - 1), kmer_idx, *hash_table);
            if(is_unipath_start(curr_kmer.state_class(), curr_kmer.dir(), prev_kmer.state_class(), prev_kmer.dir()))
            {
                on_unipath = true;
                unipath_start_kmer = curr_kmer;
            }
        }

        if(on_unipath && is_unipath_end(curr_kmer.state_class(), curr_kmer.dir(), next_kmer.state_class(), next_kmer.dir()))
        {
            output_gfa_unitig(thread_id, seq, unipath_start_kmer, curr_kmer);
            on_unipath = false;
        }


        // Process the rest of the k-mers of this contiguous subsequence.
        for(kmer_idx++; on_unipath || kmer_idx <= right_end; ++kmer_idx)
        {
            prev_kmer = curr_kmer;
            curr_kmer = next_kmer;

            if(is_unipath_start(curr_kmer.state_class(), curr_kmer.dir(), prev_kmer.state_class(), prev_kmer.dir()))
            {
                on_unipath = true;
                unipath_start_kmer = curr_kmer;
            }


            // No valid right neighbor exists for the k-mer.
            if(kmer_idx + k == seq_len || Kmer<k>::is_placeholder(seq[kmer_idx + k]))
            {
                // A maximal unitig ends at the ending of a maximal valid subsequence.
                if(on_unipath)
                {
                    output_gfa_unitig(thread_id, seq, unipath_start_kmer, curr_kmer);
                    on_unipath = false;
                }

                // The contiguous sequence ends at this k-mer.
                return kmer_idx + k;
            }
            else    // A valid right neighbor exists.
            {
                next_kmer.roll_to_next_kmer(seq[kmer_idx + k], *hash_table);
                
                if(on_unipath && is_unipath_end(curr_kmer.state_class(), curr_kmer.dir(), next_kmer.state_class(), next_kmer.dir()))
                {
                    output_gfa_unitig(thread_id, seq, unipath_start_kmer, curr_kmer);
                    on_unipath = false;
                }
            }
        }
    }
    
    
    // Return the non-inclusive ending index of the processed contiguous subsequence.
    return kmer_idx + k;
}


template <uint16_t k>
void CdBG<k>::output_gfa_unitig(const uint16_t thread_id, const char* const seq, const Annotated_Kmer<k>& start_kmer, const Annotated_Kmer<k>& end_kmer)
{
    // This is to avoid race conditions that may arise while multi-threading.
    // If two threads try to output the same unitig at the same time but
    // encounter it in the opposite orientations, then data races may arise.
    // For a particular unitig, always query the same well-defined canonical flanking
    // k-mer, irrespective of which direction the unitig may be traversed at.
    const Kmer<k> min_flanking_kmer = std::min(start_kmer.canonical(), end_kmer.canonical());
    const uint64_t bucket_id = hash_table->bucket_id(min_flanking_kmer);
    Kmer_Hash_Entry_API<cuttlefish::BITS_PER_REF_KMER> hash_table_entry = hash_table->at(bucket_id);
    State& state = hash_table_entry.get_state();

    // Name the GFA segment with the hash value of the first k-mer of the canonical form unitig.
    const uint64_t unitig_id = bucket_id;
    const cuttlefish::dir_t unitig_dir = (start_kmer.kmer() < end_kmer.rev_compl() ? cuttlefish::FWD : cuttlefish::BWD);
    const Oriented_Unitig current_unitig(unitig_id, unitig_dir, start_kmer.idx(), end_kmer.idx());


    // Output a possible GFA segment.

    if(!state.is_outputted())
    {
        state = state.outputted();

        // If the hash table update is successful, only then this thread may output this unitig.
        if(hash_table->update(hash_table_entry))
        {
            params.output_format() == cuttlefish::Output_Format::gfa_reduced ?
                write_segment(thread_id, seq, unitig_id, start_kmer.idx(), end_kmer.idx(), unitig_dir) :
                write_gfa_segment(thread_id, seq, unitig_id, start_kmer.idx(), end_kmer.idx(), unitig_dir);
            
            unipaths_info_local[thread_id].add_maximal_unitig(end_kmer.idx() - start_kmer.idx() + 1);
        }
    }


    // Output a possible GFA connection (link, edge, or gap).

    if(!first_unitig[thread_id].is_valid())
        first_unitig[thread_id] = current_unitig;
    else if(!second_unitig[thread_id].is_valid())
        second_unitig[thread_id] = current_unitig;

    Oriented_Unitig& prev_unitig = last_unitig[thread_id];
    if(prev_unitig.is_valid())
        write_gfa_connection(thread_id, prev_unitig, current_unitig);
    
    prev_unitig = current_unitig;
}


template <uint16_t k>
void CdBG<k>::write_gfa_header() const
{
    const std::string& output_file_path = params.output_file_path();
    const cuttlefish::Output_Format gfa_v = params.output_format();

    std::ofstream op(output_file_path.c_str(), std::ofstream::out);


    // The GFA header record.
    if(gfa_v == cuttlefish::Output_Format::gfa1)
        op << GFA1_HEADER;
    else    // `gfa_v == cuttlefish::Output_Format::gfa2`
        op << GFA2_HEADER;

    // End the header line.
    op << "\n";


    op.close();
}


template <uint16_t k>
void CdBG<k>::write_gfa_segment(const uint16_t thread_id, const char* const seq, const uint64_t segment_name, const size_t start_kmer_idx, const size_t end_kmer_idx, const cuttlefish::dir_t dir)
{
    std::chrono::high_resolution_clock::time_point t_start = std::chrono::high_resolution_clock::now();

    const cuttlefish::Output_Format gfa_v = params.output_format();

    std::string& buffer = output_buffer[thread_id];
    const size_t segment_len = end_kmer_idx - start_kmer_idx + k;

    
    ensure_buffer_space(buffer, segment_len + 49, output_[thread_id]);

    // The 'RecordType' field for segment lines.
    buffer += "S";
    
    // The 'Name' field.
    buffer += "\t";
    buffer += fmt::format_int(segment_name).c_str();

    // The 'SegmentLength' field (required for GFA2).
    if(gfa_v == cuttlefish::Output_Format::gfa2)
    {
        buffer += "\t";
        buffer += fmt::format_int(segment_len).c_str();
    }
    
    // The segment field.
    buffer += "\t";
    if(dir == cuttlefish::FWD)
        for(size_t offset = 0; offset < segment_len; ++offset)
            buffer += Kmer<k>::upper(seq[start_kmer_idx + offset]);
    else
        for(size_t offset = 0; offset < segment_len; ++offset)
            buffer += Kmer<k>::complement(seq[end_kmer_idx + k - 1 - offset]);


    // Write some optional fields that are trivially inferrable here.
    if(gfa_v == cuttlefish::Output_Format::gfa1)  // No need of the length tag for GFA2 here.
    {
        // The segment length.
        buffer += "\tLN:i:";
        buffer += fmt::format_int(segment_len).c_str();
    }


    // End the segment line.
    buffer += "\n";

    std::chrono::high_resolution_clock::time_point t_end = std::chrono::high_resolution_clock::now();
    double elapsed_seconds = std::chrono::duration_cast<std::chrono::duration<double>>(t_end - t_start).count();

    seg_write_time[thread_id] += elapsed_seconds;


    // Mark buffer size increment.
    check_output_buffer(thread_id);
}


template <uint16_t k>
void CdBG<k>::write_gfa_connection(const uint16_t thread_id, const Oriented_Unitig& left_unitig, const Oriented_Unitig& right_unitig)
{
    const uint8_t gfa_v = params.output_format();

    if(gfa_v == cuttlefish::Output_Format::gfa1)
        write_gfa_link(thread_id, left_unitig, right_unitig);
    else if(gfa_v == cuttlefish::Output_Format::gfa2)
    {
        if(right_unitig.start_kmer_idx == left_unitig.end_kmer_idx + 1)
            write_gfa_edge(thread_id, left_unitig, right_unitig);
        else
            write_gfa_gap(thread_id, left_unitig, right_unitig);
    }
    else    // `gfa_v == cuttlefish::Output_Format::gfa_reduced`
        append_edge_to_path(thread_id, left_unitig, right_unitig);  // Append an edge to the growing path for this thread.
}


template <uint16_t k>
void CdBG<k>::write_gfa_link(const uint16_t thread_id, const Oriented_Unitig& left_unitig, const Oriented_Unitig& right_unitig)
{
    std::chrono::high_resolution_clock::time_point t_start = std::chrono::high_resolution_clock::now();

    std::string& buffer = output_buffer[thread_id];

    // The 'RecordType' field for link lines.
    buffer += "L";

    // The 'From' fields.
    buffer += "\t";
    buffer += fmt::format_int(left_unitig.unitig_id).c_str();
    buffer += "\t";
    buffer += (left_unitig.dir == cuttlefish::FWD ? "+" : "-");

    // The 'To' fields.
    buffer += "\t";
    buffer += fmt::format_int(right_unitig.unitig_id).c_str();
    buffer += "\t";
    buffer += (right_unitig.dir == cuttlefish::FWD ? "+" : "-");

    // The 'Overlap' field.
    const uint16_t overlap = (right_unitig.start_kmer_idx == left_unitig.end_kmer_idx + 1 ? k - 1 : 0);
    buffer += "\t";
    buffer += fmt::format_int(overlap).c_str();
    buffer += "M";

    // End the link line.
    buffer += "\n";

    std::chrono::high_resolution_clock::time_point t_end = std::chrono::high_resolution_clock::now();
    double elapsed_seconds = std::chrono::duration_cast<std::chrono::duration<double>>(t_end - t_start).count();

    link_write_time[thread_id] += elapsed_seconds;


    // Mark buffer size increment.
    check_output_buffer(thread_id);

    
    // Append a link to the growing path for this thread.
    append_link_to_path(thread_id, left_unitig, right_unitig);

    // Mark the addition of a link for this thread.
    link_added[thread_id] = true;
}


template <uint16_t k>
void CdBG<k>::write_gfa_edge(const uint16_t thread_id, const Oriented_Unitig& left_unitig, const Oriented_Unitig& right_unitig)
{
    std::string& buffer = output_buffer[thread_id];

    // The 'RecordType' field for edge lines.
    buffer += "E";

    // The 'Edge-ID' field.
    buffer += "\t*";

    // The 'Segment-ID' fields.
    buffer += "\t";
    buffer += fmt::format_int(left_unitig.unitig_id).c_str();
    buffer += (left_unitig.dir == cuttlefish::FWD ? "+" : "-");

    buffer += "\t";
    buffer += fmt::format_int(right_unitig.unitig_id).c_str();
    buffer += (right_unitig.dir == cuttlefish::FWD ? "+" : "-");


    // The 'Begin' and 'End' fields for the first segment.
    size_t unitig_len = left_unitig.length(k);
    if(left_unitig.dir == cuttlefish::FWD)
    {
        buffer += "\t";
        buffer += fmt::format_int(unitig_len - (k - 1)).c_str();
        buffer += "\t";
        buffer += fmt::format_int(unitig_len).c_str();
        buffer += "$";
    }
    else
    {
        buffer += "\t";
        buffer += "0";
        buffer += "\t";
        buffer += fmt::format_int(k - 1).c_str();
    }

    // The 'Begin' and 'End' fields for the second segment.
    unitig_len = right_unitig.length(k);
    if(right_unitig.dir == cuttlefish::FWD)
    {
        buffer += "\t";
        buffer += "0";
        buffer += "\t";
        buffer += fmt::format_int(k - 1).c_str();
    }
    else
    {
        buffer += "\t";
        buffer += fmt::format_int(unitig_len - (k - 1)).c_str();
        buffer += "\t";
        buffer += fmt::format_int(unitig_len).c_str();
        buffer += "$";
    }

    
    // The 'Alignment' field.
    buffer += "\t*";

    // End the edge line.
    buffer += "\n";


    // Mark buffer size increment.
    check_output_buffer(thread_id);

    
    // Append an edge to the growing path for this thread.
    append_edge_to_path(thread_id, left_unitig, right_unitig);
}


template <uint16_t k>
void CdBG<k>::write_gfa_gap(const uint16_t thread_id, const Oriented_Unitig& left_unitig, const Oriented_Unitig& right_unitig)
{
    std::string& buffer = output_buffer[thread_id];

    // The 'RecordType' field for gap lines.
    buffer += "G";

    // The 'Gap-ID' field.
    buffer += "\t*";

    // The 'Segment-ID' fields.
    buffer += "\t";
    buffer += fmt::format_int(left_unitig.unitig_id).c_str();
    buffer += (left_unitig.dir == cuttlefish::FWD ? "+" : "-");

    buffer += "\t";
    buffer += fmt::format_int(right_unitig.unitig_id).c_str();
    buffer += (right_unitig.dir == cuttlefish::FWD ? "+" : "-");

    // Write the 'Distance' field.
    buffer += "\t";
    buffer += fmt::format_int(right_unitig.start_kmer_idx - (left_unitig.end_kmer_idx + k)).c_str();

    // Write the `Variance` field.
    buffer += "\t*";

    // End the gap line.
    buffer += "\n";


    // Mark buffer size increment.
    check_output_buffer(thread_id);


    // Append an edge to the growing path for this thread.
    append_edge_to_path(thread_id, left_unitig, right_unitig);
}


template <uint16_t k>
void CdBG<k>::append_link_to_path(const uint16_t thread_id, const Oriented_Unitig& left_unitig, const Oriented_Unitig& right_unitig)
{
    std::chrono::high_resolution_clock::time_point t_start = std::chrono::high_resolution_clock::now();

    // The destination vertex (unitig) is written for each link.
    // Note that, the very first vertex of the path tiling for the sequence is thus missing in the path outputs.

    std::string& p_buffer = path_buffer[thread_id];
    p_buffer += ",";
    p_buffer += fmt::format_int(right_unitig.unitig_id).c_str();
    p_buffer += (right_unitig.dir == cuttlefish::FWD ? "+" : "-");

    std::string& o_buffer = overlap_buffer[thread_id];
<<<<<<< HEAD
    if (!o_buffer.empty()) o_buffer += ",";
=======
    if(link_added[thread_id])
        o_buffer += ",";
>>>>>>> 2c95bb40
    o_buffer += fmt::format_int(right_unitig.start_kmer_idx == left_unitig.end_kmer_idx + 1 ? k - 1 : 0).c_str();
    o_buffer += "M";

    std::chrono::high_resolution_clock::time_point t_end = std::chrono::high_resolution_clock::now();
    double elapsed_seconds = std::chrono::duration_cast<std::chrono::duration<double>>(t_end - t_start).count();

    path_write_time[thread_id] += elapsed_seconds;


    check_path_buffer(thread_id);

    // Error checking for writing failures is done while closing the streams.
}


template <uint16_t k>
void CdBG<k>::append_edge_to_path(const uint16_t thread_id, const Oriented_Unitig& left_unitig, const Oriented_Unitig& right_unitig)
{
    // The destination vertex (unitig) is written for each edge.
    // Note that, the very first vertex of the path tiling for the sequence is thus missing in the path outputs.

    (void)left_unitig;

    std::string& buffer = path_buffer[thread_id];
    buffer += " ";
    buffer += fmt::format_int(right_unitig.unitig_id).c_str();
    buffer += (right_unitig.dir == cuttlefish::FWD ? "+" : "-");

    check_path_buffer(thread_id);

    // Error checking for writing failures is done while closing the streams.
}


template <uint16_t k>
void CdBG<k>::check_path_buffer(const uint16_t thread_id)
{
    std::chrono::high_resolution_clock::time_point t_start = std::chrono::high_resolution_clock::now();


    if(path_buffer[thread_id].size() >= BUFFER_THRESHOLD)
        flush_buffer(path_buffer[thread_id], path_output_[thread_id]);

    const cuttlefish::Output_Format gfa_v = params.output_format();
    if(gfa_v == cuttlefish::Output_Format::gfa1 && overlap_buffer[thread_id].size() >= BUFFER_THRESHOLD)
        flush_buffer(overlap_buffer[thread_id], overlap_output_[thread_id]);


    std::chrono::high_resolution_clock::time_point t_end = std::chrono::high_resolution_clock::now();
    double elapsed_seconds = std::chrono::duration_cast<std::chrono::duration<double>>(t_end - t_start).count();

    path_flush_time[thread_id] += elapsed_seconds;
}


template <uint16_t k>
void CdBG<k>::write_inter_thread_connections()
{
    const uint16_t thread_count = params.thread_count();


    Oriented_Unitig left_unitig;
    uint16_t left_t_id;

    for(uint16_t t_id = 0; t_id < thread_count; ++t_id)
        if(!left_unitig.is_valid())
        {
            left_unitig = last_unitig[t_id];
            left_t_id = t_id;
        }
        else
            if(first_unitig[t_id].is_valid())
            {
                // A link exists between the last unitig of the thread number `left_t_id`
                // and the first unitig of the thread number `t_id`.
                const Oriented_Unitig& right_unitig = first_unitig[t_id];

                write_gfa_connection(left_t_id, left_unitig, right_unitig);

                // There definitely exists a last unitig for the thread number `t_id`, as it has a first unitig.
                left_unitig = last_unitig[t_id];
                left_t_id = t_id;
            }
}


template <uint16_t k>
void CdBG<k>::search_first_connection(Oriented_Unitig& left_unitig, Oriented_Unitig& right_unitig) const
{
    const uint16_t thread_count = params.thread_count();

    left_unitig = Oriented_Unitig();
    right_unitig = Oriented_Unitig();

    for(uint16_t t_id = 0; t_id < thread_count; ++t_id)
    {
        if(first_unitig[t_id].is_valid())
        {
            if(!left_unitig.is_valid())
                left_unitig = first_unitig[t_id];
            else
            {
                right_unitig = first_unitig[t_id];
                return;
            }
        }

        if(second_unitig[t_id].is_valid())
        {
            // Obviously, `first_unitig[t_id]` must also be valid for the thread number `t_id`;
            // so `left_unitig` is already set to a valid value at this point.
            right_unitig = second_unitig[t_id];
            return;
        }
    }
}


template <uint16_t k>
void CdBG<k>::flush_path_buffers()
{
    const uint16_t thread_count = params.thread_count();
    const cuttlefish::Output_Format gfa_v = params.output_format();

    for(uint16_t t_id = 0; t_id < thread_count; ++t_id)
    {
        std::chrono::high_resolution_clock::time_point t_start = std::chrono::high_resolution_clock::now();

        if(!path_buffer[t_id].empty())
            flush_buffer(path_buffer[t_id], path_output_[t_id]);

        if(gfa_v == cuttlefish::Output_Format::gfa1 && !overlap_buffer[t_id].empty())
            flush_buffer(overlap_buffer[t_id], overlap_output_[t_id]);

        std::chrono::high_resolution_clock::time_point t_end = std::chrono::high_resolution_clock::now();
        double elapsed_seconds = std::chrono::duration_cast<std::chrono::duration<double>>(t_end - t_start).count();

        path_flush_time[t_id] += elapsed_seconds;
    }
}


template <uint16_t k>
void CdBG<k>::write_gfa_path(const std::string& path_name)
{
    std::chrono::high_resolution_clock::time_point t_start = std::chrono::high_resolution_clock::now();


    const uint16_t thread_count = params.thread_count();
    const std::string& output_file_path = params.output_file_path();
    

    // Search the very first GFA link in the sequence, as that is not inferrable from the path outputs.
    Oriented_Unitig left_unitig;
    Oriented_Unitig right_unitig;
    search_first_connection(left_unitig, right_unitig);

    // The sequence does not contain any unitig (possible if there's no valid k-mer in the sequence).
    if(!left_unitig.is_valid())
        return;

    
    // Open the output file in append mode.
    std::ofstream output(output_file_path.c_str(), std::ios_base::app);

    // The 'RecordType' field for the path lines.
    output << "P";

    // The 'PathName' field.
    output << "\t" << path_name;

    // The 'SegmentNames' field.
    output << "\t";
    
    // The first vertex of the path (not inferrable from the path output files).
    output << left_unitig.unitig_id << (left_unitig.dir == cuttlefish::FWD ? "+" : "-");

    // Copy the thread-specific path output file contents to the GFA output file.
    for(uint16_t t_id = 0; t_id < thread_count; ++t_id)
    {
        const std::string path_file_name = (path_file_prefix + std::to_string(t_id));
        std::ifstream input(path_file_name.c_str(), std::ios_base::in);

        if(input.fail())
        {
            std::cerr << "Error opening temporary path output file " << path_file_name << ". Aborting.\n";
            std::exit(EXIT_FAILURE);
        }
        
        // Copy the path output for thread number `t_id` to the end of the output GFA file.
        if(input.peek() != EOF)
            output << input.rdbuf();

        input.close();
    }


    // The 'Overlaps' field.
    output << "\t";

    // The sequence contains only one unitig.
    if(!right_unitig.is_valid())
        output << "*";  // Write an empty CIGAR string at the 'Overlaps' field.
    else
    {
        // Copy the thread-specific overlap output file contents to the GFA output file.
        bool overlap_written = false;   // Whether some overlap information has been written to the final output.
        for(uint16_t t_id = 0; t_id < thread_count; ++t_id)
        {
            const std::string overlap_file_name = (overlap_file_prefix + std::to_string(t_id));
            std::ifstream input(overlap_file_name.c_str(), std::ifstream::in);

            if(input.fail())
            {
                std::cerr << "Error opening temporary path output file " << overlap_file_name << ". Aborting.\n";
                std::exit(EXIT_FAILURE);
            }

            // Copy the overlaps output for thread number `t_id` to the end of the output GFA file.
            if(input.peek() != EOF)
            {
                if(overlap_written)
                    output << ",";
                
                output << input.rdbuf();
                overlap_written = true;
            }

            input.close();
        }
    }


    // End the path line.
    output << "\n";

    output.close();

    std::chrono::high_resolution_clock::time_point t_end = std::chrono::high_resolution_clock::now();
    double elapsed_seconds = std::chrono::duration_cast<std::chrono::duration<double>>(t_end - t_start).count();
    // std::cout << "Time taken to write paths = " << elapsed_seconds << " seconds.\n";

    path_concat_time += elapsed_seconds;
}


template <uint16_t k>
void CdBG<k>::write_gfa_ordered_group(const std::string& path_id)
{
    std::chrono::high_resolution_clock::time_point t_start = std::chrono::high_resolution_clock::now();


    const uint16_t thread_count = params.thread_count();
    const std::string& output_file_path = params.output_file_path();
    

    // Search the very first GFA edge in the sequence, as that is not inferrable from the path outputs.
    Oriented_Unitig left_unitig;
    Oriented_Unitig right_unitig;
    search_first_connection(left_unitig, right_unitig);

    // The sequence does not contain any unitig (possible if there's no valid k-mer in the sequence).
    if(!left_unitig.is_valid())
        return;

    
    // Open the output file in append mode.
    std::ofstream output(output_file_path.c_str(), std::ios_base::app);

    // The 'RecordType' field for the ordered group line.
    output << "O";

    // The 'Group-ID' field.
    output << "\t" << path_id;

    // The 'Members' field.
    output << "\t";
    
    // The first vertex of the path (not inferrable from the path output files).
    output << left_unitig.unitig_id << (left_unitig.dir == cuttlefish::FWD ? "+" : "-");

    // Copy the thread-specific path output file contents to the GFA output file.
    for(uint16_t t_id = 0; t_id < thread_count; ++t_id)
    {
        const std::string path_file_name = (path_file_prefix + std::to_string(t_id));
        std::ifstream input(path_file_name.c_str(), std::ios_base::in);

        if(input.fail())
        {
            std::cerr << "Error opening temporary path output file " << path_file_name << ". Aborting.\n";
            std::exit(EXIT_FAILURE);
        }
        
        // Copy the path output for thread number `t_id` to the end of the output GFA file.
        if(input.peek() != EOF)
            output << input.rdbuf();

        input.close();
    }


    // End the path line.
    output << "\n";

    output.close();

    std::chrono::high_resolution_clock::time_point t_end = std::chrono::high_resolution_clock::now();
    double elapsed_seconds = std::chrono::duration_cast<std::chrono::duration<double>>(t_end - t_start).count();
    // (void)elapsed_seconds;
    path_concat_time += elapsed_seconds;
    // std::cout << "Time taken to write paths = " << elapsed_seconds << " seconds.\n";
}


template <uint16_t k>
void CdBG<k>::remove_temp_files(const uint64_t file_id) const
{
    const uint16_t thread_count = params.thread_count();
    const cuttlefish::Output_Format gfa_v = params.output_format();


    for(uint16_t t_id = 0; t_id < thread_count; ++t_id)
    {
        const std::string path_file_name_ =  path_file_name(t_id, file_id);
        const std::string overlap_file_name =   overlap_file_prefix + std::to_string(t_id) +
                                                (file_id ? "_" + std::to_string(file_id) : "");

        if(remove(path_file_name_.c_str()) != 0 || (gfa_v == cuttlefish::Output_Format::gfa1 && remove(overlap_file_name.c_str()) != 0))
        {
            std::cerr << "Error deleting temporary files. Aborting\n";
            std::exit(EXIT_FAILURE);
        }
    }
}



// Template instantiations for the required instances.
ENUMERATE(INSTANCE_COUNT, INSTANTIATE, CdBG)<|MERGE_RESOLUTION|>--- conflicted
+++ resolved
@@ -600,12 +600,8 @@
     p_buffer += (right_unitig.dir == cuttlefish::FWD ? "+" : "-");
 
     std::string& o_buffer = overlap_buffer[thread_id];
-<<<<<<< HEAD
-    if (!o_buffer.empty()) o_buffer += ",";
-=======
     if(link_added[thread_id])
         o_buffer += ",";
->>>>>>> 2c95bb40
     o_buffer += fmt::format_int(right_unitig.start_kmer_idx == left_unitig.end_kmer_idx + 1 ? k - 1 : 0).c_str();
     o_buffer += "M";
 
